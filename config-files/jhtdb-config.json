{
  "name": "JHTDB",
  "description": "The original Johns Hopkins Turbulence Database",
  "pickled_metadata_filepath": "/home/idies/workspace/turbulence-ceph-staging/sciserver-turbulence/jhtdb_metadata/jhtdb_pickled",
  "variables": [
    {
      "code": "pressure",
      "name": "Pressure",
      "description": null,
      "component_codes": ["p"],
      "cardinality": 1
    },
    {
      "code": "temperature",
      "name": "Temperature",
      "description": null,
      "component_codes": ["\u03b8"],
      "cardinality": 1
    },
    {
      "code": "soiltemperature",
      "name": "Soil Temperature",
      "description": null,
      "component_codes": ["\u03b8-soil"],
      "cardinality": 1
    },
    {
      "code": "sgsenergy",
      "name": "Subgrid-scale Energy",
      "description": null,
      "component_codes": ["e"],
      "cardinality": 1
    },
    {
      "code": "sgsviscosity",
      "name": "Subgrid-scale Viscosity",
      "description": null,
      "component_codes": ["\u03BD"],
      "cardinality": 1
    },
    {
<<<<<<< HEAD
      "code": "density",
      "name": "Density",
=======
      "code": "s",
      "name": "Soil Temperature",
      "id": "soiltemperature",
      "component_codes": ["\u03b8"],
      "description": null,
      "cardinality": 1
    },
    {
      "code": "v",
      "name": "Turbulent Viscosity",
      "id": "turbviscosity",
      "component_codes": ["\u03BD"],
      "description": null,
      "cardinality": 1
    },
    {
      "code": "a",
      "name": "Vector Potential",
      "id": "vectorpotential",
      "component_codes": ["ax", "ay", "az"],
>>>>>>> 5871281d
      "description": null,
      "component_codes": ["\u03c1"],
      "cardinality": 1
    },
    {
      "code": "velocity",
      "name": "Velocity",
      "description": null,
      "component_codes": ["ux", "uy", "uz"],
      "cardinality": 3
    },
    {
      "code": "vectorpotential",
      "name": "Vector Potential",
      "description": null,
      "component_codes": ["ax", "ay", "az"],
      "cardinality": 3
    },
    {
      "code": "magneticfield",
      "name": "Magnetic Field",
      "description": null,
      "component_codes": ["bx", "by", "bz"],
      "cardinality": 3
    },
    {
      "code": "force",
      "name": "Force",
      "description": null,
<<<<<<< HEAD
      "component_codes": ["fx", "fy", "fz"],
=======
>>>>>>> 5871281d
      "cardinality": 3
    },
    {
      "code": "position",
      "name": "Position",
      "description": null,
      "component_codes": ["x", "y", "z"],
      "cardinality": 3
    }
  ],
  "spatial_operators": [
    {
      "code": "field",
      "name": "Field",
      "description": null
    },
    {
      "code": "gradient",
      "name": "Gradient",
      "description": null
    },
    {
      "code": "hessian",
      "name": "Hessian",
      "description": null
    },
    {
      "code": "laplacian",
      "name": "Laplacian",
      "description": null
    }
  ],
  "spatial_methods": [
    {
      "code": "none",
      "name": "none",
      "description": null,
      "bucketIndices": [
        0,
        1
      ]
    },
    {
      "code": "lag4",
      "name": "lag4",
      "description": null,
      "bucketIndices": [
        1,
        2
      ]
    },
    {
      "code": "lag6",
      "name": "lag6",
      "description": null,
      "bucketIndices": [
        2,
        3
      ]
    },
    {
      "code": "lag8",
      "name": "lag8",
      "description": null,
      "bucketIndices": [
        3,
        4
      ]
    },
    {
      "code": "m1q4",
      "name": "m1q4",
      "description": null,
      "bucketIndices": [
        1,
        2
      ]
    },
    {
      "code": "m2q8",
      "name": "m2q8",
      "description": null,
      "bucketIndices": [
        3,
        4
      ]
    },
    {
      "code": "fd4noint",
      "name": "fd4noint",
      "description": null,
      "bucketIndices": [
        2,
        3
      ]
    },
    {
      "code": "fd6noint",
      "name": "fd6noint",
      "description": null,
      "bucketIndices": [
        3,
        4
      ]
    },
    {
      "code": "fd8noint",
      "name": "fd8noint",
      "description": null,
      "bucketIndices": [
        4,
        5
      ]
    },
    {
      "code": "fd4lag4",
      "name": "fd4lag4",
      "description": null,
      "bucketIndices": [
        3,
        4
      ]
    }
  ],
  "temporal_methods": [
    {
      "code": "none",
      "name": "none",
      "description": null
    },
    {
      "code": "pchip",
      "name": "pchip",
      "description": null
    }
  ],
  "datasets": [
    {
      "code": "channel",
      "name": "Channel",
      "description": null,
      "storage": {
        "filepath": "/home/idies/workspace/turbulence-ceph-staging/sciserver-turbulence/channel/channel.zarr",
        "chunks": [
          64,
          64,
          64
        ]
      },
      "simulation": {
        "tlims": {
          "lower": "0",
          "upper": "25.9935",
          "n": 4000,
          "isPeriodic": false,
          "isDiscrete": false,
          "timeIndexShift": {
            "getcutout": -1,
            "getdata": 0
          }
        },
        "xlims": {
            "lower": "0",
            "upper": "8pi",
            "n": 2048,
            "isPeriodic": true,
            "spacing": 0.01227184630308513
          },
          "ylims": {
            "lower": "-1",
            "upper": "1",
            "n": 512,
            "isPeriodic": false,
            "spacing": "irregular channel dy"
          },
          "zlims": {
            "lower": "0",
            "upper": "3pi",
            "n": 1536,
            "isPeriodic": true,
            "spacing": 0.006135923151542565
          }
      },
      "physicalVariables": [
        {
          "code": "velocity",
          "name": "Velocity",
          "isPersistent": true,
          "offsets": [
            {
              "code": "velocity",
              "grid": [
                0,
                0,
                0
              ],
              "coordinate": [
                0,
                0,
                0
              ]
            }
          ],
          "spatialOperatorMethods": [
            {
              "operator": "field",
              "methods": [
                "none",
                "lag4",
                "lag6",
                "lag8",
                "m1q4",
                "m2q8"
              ]
            },
            {
              "operator": "gradient",
              "methods": [
                "m1q4",
                "m2q8",
                "fd4noint",
                "fd6noint",
                "fd8noint",
                "fd4lag4"
              ]
            },
            {
              "operator": "hessian",
              "methods": [
                "m2q8",
                "fd4noint",
                "fd6noint",
                "fd8noint",
                "fd4lag4"
              ]
            },
            {
              "operator": "laplacian",
              "methods": [
                "fd4noint",
                "fd6noint",
                "fd8noint",
                "fd4lag4"
              ]
            }
          ],
          "temporalMethods": [
            "none",
            "pchip"
          ]
        },
        {
          "code": "pressure",
          "name": "Pressure",
          "isPersistent": true,
          "offsets": [
            {
              "code": "pressure",
              "grid": [
                0,
                0,
                0
              ],
              "coordinate": [
                0,
                0,
                0
              ]
            }
          ],
          "spatialOperatorMethods": [
            {
              "operator": "field",
              "methods": [
                "none",
                "lag4",
                "lag6",
                "lag8",
                "m1q4",
                "m2q8"
              ]
            },
            {
              "operator": "gradient",
              "methods": [
                "m1q4",
                "m2q8",
                "fd4noint",
                "fd6noint",
                "fd8noint",
                "fd4lag4"
              ]
            },
            {
              "operator": "hessian",
              "methods": [
                "m2q8",
                "fd4noint",
                "fd6noint",
                "fd8noint",
                "fd4lag4"
              ]
            }
          ],
          "temporalMethods": [
            "none",
            "pchip"
          ]
        },
        {
          "code": "position",
          "name": "Position",
          "isPersistent": false,
          "offsets": [
            {
              "code": "position",
              "grid": [
                0,
                0,
                0
              ],
              "coordinate": [
                0,
                0,
                0
              ]
            }
          ],
          "spatialOperatorMethods": [
            {
              "operator": "field",
              "methods": [
                "lag4",
                "lag6",
                "lag8"
              ]
            }
          ],
          "temporalMethods": [
            "pchip"
          ]
        }
      ]
    },
    {
      "code": "channel5200",
      "name": "Channel 5200",
      "description": null,
      "storage": {
        "filepath": "/home/idies/workspace/turbulence-ceph-staging/sciserver-turbulence/channel5200/channel5200.zarr",
        "chunks": [
          64,
          64,
          64
        ]
      },
      "simulation": {
        "tlims": {
          "lower": "1",
          "upper": "11",
          "n": 11,
          "isPeriodic": false,
          "isDiscrete": true,
          "timeIndexShift": {
            "getcutout": -1,
            "getdata": -1
          }
        },
        "xlims": {
          "lower": "0",
          "upper": "8pi",
          "n": 10240,
          "isPeriodic": true,
          "spacing": 0.002454369260617026
        },
        "ylims": {
          "lower": "-1",
          "upper": "1",
          "n": 1536,
          "isPeriodic": false,
          "spacing": "irregular channel5200 dy"
        },
        "zlims": {
          "lower": "0",
          "upper": "3pi",
          "n": 7680,
          "isPeriodic": true,
          "spacing": 0.001227184630308513
        }
      },
      "physicalVariables": [
        {
          "code": "velocity",
          "name": "Velocity",
          "isPersistent": true,
          "offsets": [
            {
              "code": "velocity",
              "grid": [
                0,
                0,
                0
              ],
              "coordinate": [
                0,
                0,
                0
              ]
            }
          ],
          "spatialOperatorMethods": [
            {
              "operator": "field",
              "methods": [
                "none",
                "lag4",
                "lag6",
                "lag8",
                "m1q4",
                "m2q8"
              ]
            },
            {
              "operator": "gradient",
              "methods": [
                "m1q4",
                "m2q8",
                "fd4noint",
                "fd6noint",
                "fd8noint",
                "fd4lag4"
              ]
            },
            {
              "operator": "hessian",
              "methods": [
                "m2q8",
                "fd4noint",
                "fd6noint",
                "fd8noint",
                "fd4lag4"
              ]
            },
            {
              "operator": "laplacian",
              "methods": [
                "fd4noint",
                "fd6noint",
                "fd8noint",
                "fd4lag4"
              ]
            }
          ],
          "temporalMethods": [
            "none"
          ]
        },
        {
          "code": "pressure",
          "name": "Pressure",
          "isPersistent": true,
          "offsets": [
            {
              "code": "pressure",
              "grid": [
                0,
                0,
                0
              ],
              "coordinate": [
                0,
                0,
                0
              ]
            }
          ],
          "spatialOperatorMethods": [
            {
              "operator": "field",
              "methods": [
                "none",
                "lag4",
                "lag6",
                "lag8",
                "m1q4",
                "m2q8"
              ]
            },
            {
              "operator": "gradient",
              "methods": [
                "m1q4",
                "m2q8",
                "fd4noint",
                "fd6noint",
                "fd8noint",
                "fd4lag4"
              ]
            },
            {
              "operator": "hessian",
              "methods": [
                "m2q8",
                "fd4noint",
                "fd6noint",
                "fd8noint",
                "fd4lag4"
              ]
            }
          ],
          "temporalMethods": [
            "none"
          ]
        }
      ]
    },
    {
      "code": "isotropic1024coarse",
      "name": "Isotropic 1024 Coarse",
      "description": null,
      "storage": {
        "filepath": "/home/idies/workspace/turbulence-ceph-staging/sciserver-turbulence/isotropic1024coarse/isotropic1024coarse.zarr",
        "chunks": [
          64,
          64,
          64
        ]
      },
      "simulation": {
        "tlims": {
          "lower": "0",
          "upper": "10.056",
          "n": 5024,
          "isPeriodic": false,
          "isDiscrete": false,
          "timeIndexShift": {
            "getcutout": -1,
            "getdata": 0
          }
        },
        "xlims": {
          "lower": "0",
          "upper": "2pi",
          "n": 1024,
          "isPeriodic": true,
          "spacing": 0.006135923151542565
        },
        "ylims": {
          "lower": "0",
          "upper": "2pi",
          "n": 1024,
          "isPeriodic": true,
          "spacing": 0.006135923151542565
        },
        "zlims": {
          "lower": "0",
          "upper": "2pi",
          "n": 1024,
          "isPeriodic": true,
          "spacing": 0.006135923151542565
        }
      },
      "physicalVariables": [
        {
          "code": "velocity",
          "name": "Velocity",
          "isPersistent": true,
          "offsets": [
            {
              "code": "velocity",
              "grid": [
                0,
                0,
                0
              ],
              "coordinate": [
                0,
                0,
                0
              ]
            }
          ],
          "spatialOperatorMethods": [
            {
              "operator": "field",
              "methods": [
                "none",
                "lag4",
                "lag6",
                "lag8",
                "m1q4",
                "m2q8"
              ]
            },
            {
              "operator": "gradient",
              "methods": [
                "m1q4",
                "m2q8",
                "fd4noint",
                "fd6noint",
                "fd8noint",
                "fd4lag4"
              ]
            },
            {
              "operator": "hessian",
              "methods": [
                "m2q8",
                "fd4noint",
                "fd6noint",
                "fd8noint",
                "fd4lag4"
              ]
            },
            {
              "operator": "laplacian",
              "methods": [
                "fd4noint",
                "fd6noint",
                "fd8noint",
                "fd4lag4"
              ]
            }
          ],
          "temporalMethods": [
            "none",
            "pchip"
          ]
        },
        {
          "code": "pressure",
          "name": "Pressure",
          "isPersistent": true,
          "offsets": [
            {
              "code": "pressure",
              "grid": [
                0,
                0,
                0
              ],
              "coordinate": [
                0,
                0,
                0
              ]
            }
          ],
          "spatialOperatorMethods": [
            {
              "operator": "field",
              "methods": [
                "none",
                "lag4",
                "lag6",
                "lag8",
                "m1q4",
                "m2q8"
              ]
            },
            {
              "operator": "gradient",
              "methods": [
                "m1q4",
                "m2q8",
                "fd4noint",
                "fd6noint",
                "fd8noint",
                "fd4lag4"
              ]
            },
            {
              "operator": "hessian",
              "methods": [
                "m2q8",
                "fd4noint",
                "fd6noint",
                "fd8noint",
                "fd4lag4"
              ]
            }
          ],
          "temporalMethods": [
            "none",
            "pchip"
          ]
        },
        {
          "code": "position",
          "name": "Position",
          "isPersistent": false,
          "offsets": [
            {
              "code": "position",
              "grid": [
                0,
                0,
                0
              ],
              "coordinate": [
                0,
                0,
                0
              ]
            }
          ],
          "spatialOperatorMethods": [
            {
              "operator": "field",
              "methods": [
                "lag4",
                "lag6",
                "lag8"
              ]
            }
          ],
          "temporalMethods": [
            "pchip"
          ]
        },
        {
          "code": "force",
          "name": "Force",
          "isPersistent": false,
          "offsets": [
            {
              "code": "force",
              "grid": [
                0,
                0,
                0
              ],
              "coordinate": [
                0,
                0,
                0
              ]
            }
          ],
          "spatialOperatorMethods": [
            {
              "operator": "field",
              "methods": [
                "none"
              ]
            }
          ],
          "temporalMethods": [
            "none",
            "pchip"
          ]
        }
      ]
    },
    {
      "code": "isotropic1024fine",
      "name": "Isotropic 1024 Fine",
      "description": null,
      "storage": {
        "filepath": "/home/idies/workspace/turbulence-ceph-staging/sciserver-turbulence/isotropic1024fine/isotropic1024fine.zarr",
        "chunks": [
          64,
          64,
          64
        ]
      },
      "simulation": {
        "tlims": {
          "lower": "0",
          "upper": "0.0198",
          "n": 100,
          "isPeriodic": false,
          "isDiscrete": false,
          "timeIndexShift": {
            "getcutout": -1,
            "getdata": 0
          }
        },
        "xlims": {
          "lower": "0",
          "upper": "2pi",
          "n": 1024,
          "isPeriodic": true,
          "spacing": 0.006135923151542565
        },
        "ylims": {
          "lower": "0",
          "upper": "2pi",
          "n": 1024,
          "isPeriodic": true,
          "spacing": 0.006135923151542565
        },
        "zlims": {
          "lower": "0",
          "upper": "2pi",
          "n": 1024,
          "isPeriodic": true,
          "spacing": 0.006135923151542565
        }
      },
      "physicalVariables": [
        {
          "code": "velocity",
          "name": "Velocity",
          "isPersistent": true,
          "offsets": [
            {
              "code": "velocity",
              "grid": [
                0,
                0,
                0
              ],
              "coordinate": [
                0,
                0,
                0
              ]
            }
          ],
          "spatialOperatorMethods": [
            {
              "operator": "field",
              "methods": [
                "none",
                "lag4",
                "lag6",
                "lag8",
                "m1q4",
                "m2q8"
              ]
            },
            {
              "operator": "gradient",
              "methods": [
                "m1q4",
                "m2q8",
                "fd4noint",
                "fd6noint",
                "fd8noint",
                "fd4lag4"
              ]
            },
            {
              "operator": "hessian",
              "methods": [
                "m2q8",
                "fd4noint",
                "fd6noint",
                "fd8noint",
                "fd4lag4"
              ]
            },
            {
              "operator": "laplacian",
              "methods": [
                "fd4noint",
                "fd6noint",
                "fd8noint",
                "fd4lag4"
              ]
            }
          ],
          "temporalMethods": [
            "none",
            "pchip"
          ]
        },
        {
          "code": "pressure",
          "name": "Pressure",
          "isPersistent": true,
          "offsets": [
            {
              "code": "pressure",
              "grid": [
                0,
                0,
                0
              ],
              "coordinate": [
                0,
                0,
                0
              ]
            }
          ],
          "spatialOperatorMethods": [
            {
              "operator": "field",
              "methods": [
                "none",
                "lag4",
                "lag6",
                "lag8",
                "m1q4",
                "m2q8"
              ]
            },
            {
              "operator": "gradient",
              "methods": [
                "m1q4",
                "m2q8",
                "fd4noint",
                "fd6noint",
                "fd8noint",
                "fd4lag4"
              ]
            },
            {
              "operator": "hessian",
              "methods": [
                "m2q8",
                "fd4noint",
                "fd6noint",
                "fd8noint",
                "fd4lag4"
              ]
            }
          ],
          "temporalMethods": [
            "none",
            "pchip"
          ]
        },
        {
          "code": "position",
          "name": "Position",
          "isPersistent": false,
          "offsets": [
            {
              "code": "position",
              "grid": [
                0,
                0,
                0
              ],
              "coordinate": [
                0,
                0,
                0
              ]
            }
          ],
          "spatialOperatorMethods": [
            {
              "operator": "field",
              "methods": [
                "lag4",
                "lag6",
                "lag8"
              ]
            }
          ],
          "temporalMethods": [
            "pchip"
          ]
        },
        {
          "code": "force",
          "name": "Force",
          "isPersistent": false,
          "offsets": [
            {
              "code": "force",
              "grid": [
                0,
                0,
                0
              ],
              "coordinate": [
                0,
                0,
                0
              ]
            }
          ],
          "spatialOperatorMethods": [
            {
              "operator": "field",
              "methods": [
                "none"
              ]
            }
          ],
          "temporalMethods": [
            "none",
            "pchip"
          ]
        }
      ]
    },
    {
      "code": "isotropic4096",
      "name": "Isotropic 4096",
      "description": null,
      "storage": {
        "filepath": "/home/idies/workspace/turbulence-ceph-staging/sciserver-turbulence/isotropic4096/isotropic4096.zarr",
        "chunks": [
          64,
          64,
          64
        ]
      },
      "simulation": {
        "tlims": {
          "lower": "1",
          "upper": "1",
          "n": 1,
          "isPeriodic": false,
          "isDiscrete": true,
          "timeIndexShift": {
            "getcutout": -1,
            "getdata": -1
          }
        },
        "xlims": {
          "lower": "0",
          "upper": "2pi",
          "n": 4096,
          "isPeriodic": true,
          "spacing": 0.0015339807878856412
        },
        "ylims": {
          "lower": "0",
          "upper": "2pi",
          "n": 4096,
          "isPeriodic": true,
          "spacing": 0.0015339807878856412
        },
        "zlims": {
          "lower": "0",
          "upper": "2pi",
          "n": 4096,
          "isPeriodic": true,
          "spacing": 0.0015339807878856412
        }
      },
      "physicalVariables": [
        {
          "code": "velocity",
          "name": "Velocity",
          "isPersistent": true,
          "offsets": [
            {
              "code": "velocity",
              "grid": [
                0,
                0,
                0
              ],
              "coordinate": [
                0,
                0,
                0
              ]
            }
          ],
          "spatialOperatorMethods": [
            {
              "operator": "field",
              "methods": [
                "none",
                "lag4",
                "lag6",
                "lag8",
                "m1q4",
                "m2q8"
              ]
            },
            {
              "operator": "gradient",
              "methods": [
                "m1q4",
                "m2q8",
                "fd4noint",
                "fd6noint",
                "fd8noint",
                "fd4lag4"
              ]
            },
            {
              "operator": "hessian",
              "methods": [
                "m2q8",
                "fd4noint",
                "fd6noint",
                "fd8noint",
                "fd4lag4"
              ]
            },
            {
              "operator": "laplacian",
              "methods": [
                "fd4noint",
                "fd6noint",
                "fd8noint",
                "fd4lag4"
              ]
            }
          ],
          "temporalMethods": [
            "none"
          ]
        }
      ]
    },
    {
      "code": "isotropic8192",
      "name": "Isotropic 8192",
      "description": null,
      "storage": {
        "filepath": "/home/idies/workspace/turbulence-ceph-staging/sciserver-turbulence/isotropic8192/isotropic8192.zarr",
        "chunks": [
          64,
          64,
          64
        ]
      },
      "simulation": {
        "tlims": {
          "lower": "1",
          "upper": "6",
          "n": 6,
          "isPeriodic": false,
          "isDiscrete": true,
          "timeIndexShift": {
            "getcutout": -1,
            "getdata": -1
          }
        },
        "xlims": {
          "lower": "0",
          "upper": "2pi",
          "n": 8192,
          "isPeriodic": true,
          "spacing": 0.0007669903939428206
        },
        "ylims": {
          "lower": "0",
          "upper": "2pi",
          "n": 8192,
          "isPeriodic": true,
          "spacing": 0.0007669903939428206
        },
        "zlims": {
          "lower": "0",
          "upper": "2pi",
          "n": 8192,
          "isPeriodic": true,
          "spacing": 0.0007669903939428206
        }
      },
      "physicalVariables": [
        {
          "code": "velocity",
          "name": "Velocity",
          "isPersistent": true,
          "offsets": [
            {
              "code": "velocity",
              "grid": [
                0,
                0,
                0
              ],
              "coordinate": [
                0,
                0,
                0
              ]
            }
          ],
          "spatialOperatorMethods": [
            {
              "operator": "field",
              "methods": [
                "none",
                "lag4",
                "lag6",
                "lag8",
                "m1q4",
                "m2q8"
              ]
            },
            {
              "operator": "gradient",
              "methods": [
                "m1q4",
                "m2q8",
                "fd4noint",
                "fd6noint",
                "fd8noint",
                "fd4lag4"
              ]
            },
            {
              "operator": "hessian",
              "methods": [
                "m2q8",
                "fd4noint",
                "fd6noint",
                "fd8noint"
              ]
            },
            {
              "operator": "laplacian",
              "methods": [
                "fd4noint",
                "fd6noint",
                "fd8noint",
                "fd4lag4"
              ]
            }
          ],
          "temporalMethods": [
            "none"
          ]
        },
        {
          "code": "pressure",
          "name": "Pressure",
          "isPersistent": true,
          "offsets": [
            {
              "code": "pressure",
              "grid": [
                0,
                0,
                0
              ],
              "coordinate": [
                0,
                0,
                0
              ]
            }
          ],
          "spatialOperatorMethods": [
            {
              "operator": "field",
              "methods": [
                "none",
                "lag4",
                "lag6",
                "lag8",
                "m1q4",
                "m2q8"
              ]
            },
            {
              "operator": "gradient",
              "methods": [
                "m1q4",
                "m2q8",
                "fd4noint",
                "fd6noint",
                "fd8noint",
                "fd4lag4"
              ]
            },
            {
              "operator": "hessian",
              "methods": [
                "m2q8",
                "fd4noint",
                "fd6noint",
                "fd8noint"
              ]
            }
          ],
          "temporalMethods": [
            "none"
          ]
        }
      ]
    },
    {
      "code": "isotropic32768",
      "name": "Isotropic 32768",
      "description": null,
      "storage": {
        "filepath": "/home/idies/workspace/turbulence-ceph-staging/sciserver-turbulence/isotropic32768/isotropic32768.zarr",
        "chunks": [
          64,
          64,
          64
        ]
      },
      "simulation": {
        "tlims": {
          "lower": "1",
          "upper": "1",
          "n": 1,
          "isPeriodic": false,
          "isDiscrete": true,
          "timeIndexShift": {
            "getcutout": -1,
            "getdata": -1
          }
        },
        "xlims": {
          "lower": "0",
          "upper": "2pi",
          "n": 32768,
          "isPeriodic": true,
          "spacing": 0.00019174759848570515
        },
        "ylims": {
          "lower": "0",
          "upper": "2pi",
          "n": 32768,
          "isPeriodic": true,
          "spacing": 0.00019174759848570515
        },
        "zlims": {
          "lower": "0",
          "upper": "2pi",
          "n": 32768,
          "isPeriodic": true,
          "spacing": 0.00019174759848570515
        }
      },
      "physicalVariables": [
        {
          "code": "velocity",
          "name": "Velocity",
          "isPersistent": true,
          "offsets": [
            {
              "code": "velocity",
              "grid": [
                0,
                0,
                0
              ],
              "coordinate": [
                0,
                0,
                0
              ]
            }
          ],
          "spatialOperatorMethods": [
            {
              "operator": "field",
              "methods": [
                "none",
                "lag4",
                "lag6",
                "lag8",
                "m1q4",
                "m2q8"
              ]
            },
            {
              "operator": "gradient",
              "methods": [
                "m1q4",
                "m2q8",
                "fd4noint",
                "fd6noint",
                "fd8noint",
                "fd4lag4"
              ]
            },
            {
              "operator": "hessian",
              "methods": [
                "m2q8",
                "fd4noint",
                "fd6noint",
                "fd8noint"
              ]
            },
            {
              "operator": "laplacian",
              "methods": [
                "fd4noint",
                "fd6noint",
                "fd8noint",
                "fd4lag4"
              ]
            }
          ],
          "temporalMethods": [
            "none"
          ]
        },
        {
          "code": "pressure",
          "name": "Pressure",
          "isPersistent": true,
          "offsets": [
            {
              "code": "pressure",
              "grid": [
                0,
                0,
                0
              ],
              "coordinate": [
                0,
                0,
                0
              ]
            }
          ],
          "spatialOperatorMethods": [
            {
              "operator": "field",
              "methods": [
                "none",
                "lag4",
                "lag6",
                "lag8",
                "m1q4",
                "m2q8"
              ]
            },
            {
              "operator": "gradient",
              "methods": [
                "m1q4",
                "m2q8",
                "fd4noint",
                "fd6noint",
                "fd8noint",
                "fd4lag4"
              ]
            },
            {
              "operator": "hessian",
              "methods": [
                "m2q8",
                "fd4noint",
                "fd6noint",
                "fd8noint"
              ]
            }
          ],
          "temporalMethods": [
            "none"
          ]
        }
      ]
    },
    {
      "code": "sabl2048low",
      "name": "Stably Stratified Atmospheric Boundary Layer 2048 low-frequency",
      "description": null,
      "storage": {
        "filepath": "/home/idies/workspace/turbulence-ceph-staging/sciserver-turbulence/sabl2048low/sabl2048low.zarr",
        "chunks": [
          64,
          64,
          64
        ]
      },
      "simulation": {
        "tlims": {
          "lower": "1",
          "upper": "20",
          "n": 20,
          "isPeriodic": false,
          "isDiscrete": true,
          "timeIndexShift": {
            "getcutout": -1,
            "getdata": -1
          }
        },
        "xlims": {
          "lower": "0",
          "upper": "400",
          "n": 2048,
          "isPeriodic": true,
          "spacing": 0.1953125
        },
        "ylims": {
          "lower": "0",
          "upper": "400",
          "n": 2048,
          "isPeriodic": true,
          "spacing": 0.1953125
        },
        "zlims": {
          "lower": "0.09765625",
          "upper": "399.90234375",
          "n": 2048,
          "isPeriodic": false,
          "spacing": 0.1953125
        }
      },
      "physicalVariables": [
        {
          "code": "velocity",
          "name": "Velocity",
          "isPersistent": true,
          "offsets": [
            {
              "code": "velocity_uv",
              "grid": [
                0,
                0,
                -0.5
              ],
              "coordinate": [
                0,
                0,
                0.09765625
              ]
            },
            {
              "code": "velocity_w",
              "grid": [
                0,
                0,
                -1.0
              ],
              "coordinate": [
                0,
                0,
                0.1953125
              ]
            }
          ],
          "spatialOperatorMethods": [
            {
              "operator": "field",
              "methods": [
                "lag4",
                "lag6",
                "lag8",
                "m1q4",
                "m2q8"
              ]
            },
            {
              "operator": "gradient",
              "methods": [
                "m1q4",
                "m2q8",
                "fd4noint",
                "fd6noint",
                "fd8noint",
                "fd4lag4"
              ]
            },
            {
              "operator": "hessian",
              "methods": [
                "m2q8",
                "fd4noint",
                "fd6noint",
                "fd8noint"
              ]
            },
            {
              "operator": "laplacian",
              "methods": [
                "fd4noint",
                "fd6noint",
                "fd8noint",
                "fd4lag4"
              ]
            }
          ],
          "temporalMethods": [
            "none"
          ]
        },
        {
          "code": "pressure",
          "name": "Pressure",
          "isPersistent": true,
          "offsets": [
            {
              "code": "pressure",
              "grid": [
                0,
                0,
                -0.5
              ],
              "coordinate": [
                0,
                0,
                0.09765625
              ]
            }
          ],
          "spatialOperatorMethods": [
            {
              "operator": "field",
              "methods": [
                "lag4",
                "lag6",
                "lag8",
                "m1q4",
                "m2q8"
              ]
            },
            {
              "operator": "gradient",
              "methods": [
                "m1q4",
                "m2q8",
                "fd4noint",
                "fd6noint",
                "fd8noint",
                "fd4lag4"
              ]
            },
            {
              "operator": "hessian",
              "methods": [
                "m2q8",
                "fd4noint",
                "fd6noint",
                "fd8noint"
              ]
            }
          ],
          "temporalMethods": [
            "none"
          ]
        },
        {
          "code": "temperature",
          "name": "Temperature",
          "isPersistent": true,
          "offsets": [
            {
              "code": "temperature",
              "grid": [
                0,
                0,
                -0.5
              ],
              "coordinate": [
                0,
                0,
                0.09765625
              ]
            }
          ],
          "spatialOperatorMethods": [
            {
              "operator": "field",
              "methods": [
                "lag4",
                "lag6",
                "lag8",
                "m1q4",
                "m2q8"
              ]
            },
            {
              "operator": "gradient",
              "methods": [
                "m1q4",
                "m2q8",
                "fd4noint",
                "fd6noint",
                "fd8noint",
                "fd4lag4"
              ]
            },
            {
              "operator": "hessian",
              "methods": [
                "m2q8",
                "fd4noint",
                "fd6noint",
                "fd8noint"
              ]
            }
          ],
          "temporalMethods": [
            "none"
          ]
        },
        {
          "code": "sgsenergy",
          "name": "Subgrid-scale Energy",
          "isPersistent": true,
          "offsets": [
            {
              "code": "sgsenergy",
              "grid": [
                0,
                0,
                -1.0
              ],
              "coordinate": [
                0,
                0,
                0.1953125
              ]
            }
          ],
          "spatialOperatorMethods": [
            {
              "operator": "field",
              "methods": [
                "lag4",
                "lag6",
                "lag8",
                "m1q4",
                "m2q8"
              ]
            },
            {
              "operator": "gradient",
              "methods": [
                "m1q4",
                "m2q8",
                "fd4noint",
                "fd6noint",
                "fd8noint",
                "fd4lag4"
              ]
            },
            {
              "operator": "hessian",
              "methods": [
                "m2q8",
                "fd4noint",
                "fd6noint",
                "fd8noint"
              ]
            }
          ],
          "temporalMethods": [
            "none"
          ]
        }
      ]
    },
    {
      "code": "sabl2048high",
      "name": "Stably Stratified Atmospheric Boundary Layer 2048 high-frequency",
      "description": null,
      "storage": {
        "filepath": "/home/idies/workspace/turbulence-ceph-staging/sciserver-turbulence/sabl2048high/sabl2048high.zarr",
        "chunks": [
          64,
          64,
          64
        ]
      },
      "simulation": {
        "tlims": {
          "lower": "0",
          "upper": "7.425",
          "n": 100,
          "isPeriodic": false,
          "isDiscrete": false,
          "timeIndexShift": {
            "getcutout": 0,
            "getdata": 1
          }
        },
        "xlims": {
          "lower": "0",
          "upper": "400",
          "n": 2048,
          "isPeriodic": true,
          "spacing": 0.1953125
        },
        "ylims": {
          "lower": "0",
          "upper": "400",
          "n": 2048,
          "isPeriodic": true,
          "spacing": 0.1953125
        },
        "zlims": {
          "lower": "0.09765625",
          "upper": "399.90234375",
          "n": 2048,
          "isPeriodic": false,
          "spacing": 0.1953125
        }
      },
      "physicalVariables": [
        {
          "code": "velocity",
          "name": "Velocity",
          "isPersistent": true,
          "offsets": [
            {
              "code": "velocity_uv",
              "grid": [
                0,
                0,
                -0.5
              ],
              "coordinate": [
                0,
                0,
                0.09765625
              ]
            },
            {
              "code": "velocity_w",
              "grid": [
                0,
                0,
                -1.0
              ],
              "coordinate": [
                0,
                0,
                0.1953125
              ]
            }
          ],
          "spatialOperatorMethods": [
            {
              "operator": "field",
              "methods": [
                "lag4",
                "lag6",
                "lag8",
                "m1q4",
                "m2q8"
              ]
            },
            {
              "operator": "gradient",
              "methods": [
                "m1q4",
                "m2q8",
                "fd4noint",
                "fd6noint",
                "fd8noint",
                "fd4lag4"
              ]
            },
            {
              "operator": "hessian",
              "methods": [
                "m2q8",
                "fd4noint",
                "fd6noint",
                "fd8noint"
              ]
            },
            {
              "operator": "laplacian",
              "methods": [
                "fd4noint",
                "fd6noint",
                "fd8noint",
                "fd4lag4"
              ]
            }
          ],
          "temporalMethods": [
            "none",
            "pchip"
          ]
        },
        {
          "code": "pressure",
          "name": "Pressure",
          "isPersistent": true,
          "offsets": [
            {
              "code": "pressure",
              "grid": [
                0,
                0,
                -0.5
              ],
              "coordinate": [
                0,
                0,
                0.09765625
              ]
            }
          ],
          "spatialOperatorMethods": [
            {
              "operator": "field",
              "methods": [
                "lag4",
                "lag6",
                "lag8",
                "m1q4",
                "m2q8"
              ]
            },
            {
              "operator": "gradient",
              "methods": [
                "m1q4",
                "m2q8",
                "fd4noint",
                "fd6noint",
                "fd8noint",
                "fd4lag4"
              ]
            },
            {
              "operator": "hessian",
              "methods": [
                "m2q8",
                "fd4noint",
                "fd6noint",
                "fd8noint"
              ]
            }
          ],
          "temporalMethods": [
            "none",
            "pchip"
          ]
        },
        {
          "code": "temperature",
          "name": "Temperature",
          "isPersistent": true,
          "offsets": [
            {
              "code": "temperature",
              "grid": [
                0,
                0,
                -0.5
              ],
              "coordinate": [
                0,
                0,
                0.09765625
              ]
            }
          ],
          "spatialOperatorMethods": [
            {
              "operator": "field",
              "methods": [
                "lag4",
                "lag6",
                "lag8",
                "m1q4",
                "m2q8"
              ]
            },
            {
              "operator": "gradient",
              "methods": [
                "m1q4",
                "m2q8",
                "fd4noint",
                "fd6noint",
                "fd8noint",
                "fd4lag4"
              ]
            },
            {
              "operator": "hessian",
              "methods": [
                "m2q8",
                "fd4noint",
                "fd6noint",
                "fd8noint"
              ]
            }
          ],
          "temporalMethods": [
            "none",
            "pchip"
          ]
        },
        {
          "code": "sgsenergy",
          "name": "Subgrid-scale Energy",
          "isPersistent": true,
          "offsets": [
            {
              "code": "sgsenergy",
              "grid": [
                0,
                0,
                -1.0
              ],
              "coordinate": [
                0,
                0,
                0.1953125
              ]
            }
          ],
          "spatialOperatorMethods": [
            {
              "operator": "field",
              "methods": [
                "lag4",
                "lag6",
                "lag8",
                "m1q4",
                "m2q8"
              ]
            },
            {
              "operator": "gradient",
              "methods": [
                "m1q4",
                "m2q8",
                "fd4noint",
                "fd6noint",
                "fd8noint",
                "fd4lag4"
              ]
            },
            {
              "operator": "hessian",
              "methods": [
                "m2q8",
                "fd4noint",
                "fd6noint",
                "fd8noint"
              ]
            }
          ],
          "temporalMethods": [
            "none",
            "pchip"
          ]
        }
      ]
    },
    {
      "code": "stsabl2048low",
      "name": "Strong Stably Stratified Atmospheric Boundary Layer 2048 low-frequency",
      "description": null,
      "storage": {
        "filepath": "/home/idies/workspace/turbulence-ceph-staging/sciserver-turbulence/stsabl2048low/stsabl2048low.zarr",
        "chunks": [
          64,
          64,
          64
        ]
      },
      "simulation": {
        "tlims": {
          "lower": "1",
          "upper": "20",
          "n": 20,
          "isPeriodic": false,
          "isDiscrete": true,
          "timeIndexShift": {
            "getcutout": -1,
            "getdata": -1
          }
        },
        "xlims": {
          "lower": "0",
          "upper": "400",
          "n": 2048,
          "isPeriodic": true,
          "spacing": 0.1953125
        },
        "ylims": {
          "lower": "0",
          "upper": "400",
          "n": 2048,
          "isPeriodic": true,
          "spacing": 0.1953125
        },
        "zlims": {
          "lower": "0.09765625",
          "upper": "399.90234375",
          "n": 2048,
          "isPeriodic": false,
          "spacing": 0.1953125
        }
      },
      "physicalVariables": [
        {
          "code": "velocity",
          "name": "Velocity",
          "isPersistent": true,
          "offsets": [
            {
              "code": "velocity_uv",
              "grid": [
                0,
                0,
                -0.5
              ],
              "coordinate": [
                0,
                0,
                0.09765625
              ]
            },
            {
              "code": "velocity_w",
              "grid": [
                0,
                0,
                -1.0
              ],
              "coordinate": [
                0,
                0,
                0.1953125
              ]
            }
          ],
          "spatialOperatorMethods": [
            {
              "operator": "field",
              "methods": [
                "lag4",
                "lag6",
                "lag8",
                "m1q4",
                "m2q8"
              ]
            },
            {
              "operator": "gradient",
              "methods": [
                "m1q4",
                "m2q8",
                "fd4noint",
                "fd6noint",
                "fd8noint",
                "fd4lag4"
              ]
            },
            {
              "operator": "hessian",
              "methods": [
                "m2q8",
                "fd4noint",
                "fd6noint",
                "fd8noint"
              ]
            },
            {
              "operator": "laplacian",
              "methods": [
                "fd4noint",
                "fd6noint",
                "fd8noint",
                "fd4lag4"
              ]
            }
          ],
          "temporalMethods": [
            "none"
          ]
        },
        {
          "code": "pressure",
          "name": "Pressure",
          "isPersistent": true,
          "offsets": [
            {
              "code": "pressure",
              "grid": [
                0,
                0,
                -0.5
              ],
              "coordinate": [
                0,
                0,
                0.09765625
              ]
            }
          ],
          "spatialOperatorMethods": [
            {
              "operator": "field",
              "methods": [
                "lag4",
                "lag6",
                "lag8",
                "m1q4",
                "m2q8"
              ]
            },
            {
              "operator": "gradient",
              "methods": [
                "m1q4",
                "m2q8",
                "fd4noint",
                "fd6noint",
                "fd8noint",
                "fd4lag4"
              ]
            },
            {
              "operator": "hessian",
              "methods": [
                "m2q8",
                "fd4noint",
                "fd6noint",
                "fd8noint"
              ]
            }
          ],
          "temporalMethods": [
            "none"
          ]
        },
        {
          "code": "temperature",
          "name": "Temperature",
          "isPersistent": true,
          "offsets": [
            {
              "code": "temperature",
              "grid": [
                0,
                0,
                -0.5
              ],
              "coordinate": [
                0,
                0,
                0.09765625
              ]
            }
          ],
          "spatialOperatorMethods": [
            {
              "operator": "field",
              "methods": [
                "lag4",
                "lag6",
                "lag8",
                "m1q4",
                "m2q8"
              ]
            },
            {
              "operator": "gradient",
              "methods": [
                "m1q4",
                "m2q8",
                "fd4noint",
                "fd6noint",
                "fd8noint",
                "fd4lag4"
              ]
            },
            {
              "operator": "hessian",
              "methods": [
                "m2q8",
                "fd4noint",
                "fd6noint",
                "fd8noint"
              ]
            }
          ],
          "temporalMethods": [
            "none"
          ]
        },
        {
          "code": "sgsenergy",
          "name": "Subgrid-scale Energy",
          "isPersistent": true,
          "offsets": [
            {
              "code": "sgsenergy",
              "grid": [
                0,
                0,
                -1.0
              ],
              "coordinate": [
                0,
                0,
                0.1953125
              ]
            }
          ],
          "spatialOperatorMethods": [
            {
              "operator": "field",
              "methods": [
                "lag4",
                "lag6",
                "lag8",
                "m1q4",
                "m2q8"
              ]
            },
            {
              "operator": "gradient",
              "methods": [
                "m1q4",
                "m2q8",
                "fd4noint",
                "fd6noint",
                "fd8noint",
                "fd4lag4"
              ]
            },
            {
              "operator": "hessian",
              "methods": [
                "m2q8",
                "fd4noint",
                "fd6noint",
                "fd8noint"
              ]
            }
          ],
          "temporalMethods": [
            "none"
          ]
        }
      ]
    },
    {
      "code": "stsabl2048high",
      "name": "Strong Stably Stratified Atmospheric Boundary Layer 2048 high-frequency",
      "description": null,
      "storage": {
        "filepath": "/home/idies/workspace/turbulence-ceph-staging/sciserver-turbulence/stsabl2048high/stsabl2048high.zarr",
        "chunks": [
          64,
          64,
          64
        ]
      },
      "simulation": {
        "tlims": {
          "lower": "0",
          "upper": "7.425",
          "n": 100,
          "isPeriodic": false,
          "isDiscrete": false,
          "timeIndexShift": {
            "getcutout": 0,
            "getdata": 1
          }
        },
        "xlims": {
          "lower": "0",
          "upper": "400",
          "n": 2048,
          "isPeriodic": true,
          "spacing": 0.1953125
        },
        "ylims": {
          "lower": "0",
          "upper": "400",
          "n": 2048,
          "isPeriodic": true,
          "spacing": 0.1953125
        },
        "zlims": {
          "lower": "0.09765625",
          "upper": "399.90234375",
          "n": 2048,
          "isPeriodic": false,
          "spacing": 0.1953125
        }
      },
      "physicalVariables": [
        {
          "code": "velocity",
          "name": "Velocity",
          "isPersistent": true,
          "offsets": [
            {
              "code": "velocity_uv",
              "grid": [
                0,
                0,
                -0.5
              ],
              "coordinate": [
                0,
                0,
                0.09765625
              ]
            },
            {
              "code": "velocity_w",
              "grid": [
                0,
                0,
                -1.0
              ],
              "coordinate": [
                0,
                0,
                0.1953125
              ]
            }
          ],
          "spatialOperatorMethods": [
            {
              "operator": "field",
              "methods": [
                "lag4",
                "lag6",
                "lag8",
                "m1q4",
                "m2q8"
              ]
            },
            {
              "operator": "gradient",
              "methods": [
                "m1q4",
                "m2q8",
                "fd4noint",
                "fd6noint",
                "fd8noint",
                "fd4lag4"
              ]
            },
            {
              "operator": "hessian",
              "methods": [
                "m2q8",
                "fd4noint",
                "fd6noint",
                "fd8noint"
              ]
            },
            {
              "operator": "laplacian",
              "methods": [
                "fd4noint",
                "fd6noint",
                "fd8noint",
                "fd4lag4"
              ]
            }
          ],
          "temporalMethods": [
            "none",
            "pchip"
          ]
        },
        {
          "code": "pressure",
          "name": "Pressure",
          "isPersistent": true,
          "offsets": [
            {
              "code": "pressure",
              "grid": [
                0,
                0,
                -0.5
              ],
              "coordinate": [
                0,
                0,
                0.09765625
              ]
            }
          ],
          "spatialOperatorMethods": [
            {
              "operator": "field",
              "methods": [
                "lag4",
                "lag6",
                "lag8",
                "m1q4",
                "m2q8"
              ]
            },
            {
              "operator": "gradient",
              "methods": [
                "m1q4",
                "m2q8",
                "fd4noint",
                "fd6noint",
                "fd8noint",
                "fd4lag4"
              ]
            },
            {
              "operator": "hessian",
              "methods": [
                "m2q8",
                "fd4noint",
                "fd6noint",
                "fd8noint"
              ]
            }
          ],
          "temporalMethods": [
            "none",
            "pchip"
          ]
        },
        {
          "code": "temperature",
          "name": "Temperature",
          "isPersistent": true,
          "offsets": [
            {
              "code": "temperature",
              "grid": [
                0,
                0,
                -0.5
              ],
              "coordinate": [
                0,
                0,
                0.09765625
              ]
            }
          ],
          "spatialOperatorMethods": [
            {
              "operator": "field",
              "methods": [
                "lag4",
                "lag6",
                "lag8",
                "m1q4",
                "m2q8"
              ]
            },
            {
              "operator": "gradient",
              "methods": [
                "m1q4",
                "m2q8",
                "fd4noint",
                "fd6noint",
                "fd8noint",
                "fd4lag4"
              ]
            },
            {
              "operator": "hessian",
              "methods": [
                "m2q8",
                "fd4noint",
                "fd6noint",
                "fd8noint"
              ]
            }
          ],
          "temporalMethods": [
            "none",
            "pchip"
          ]
        },
        {
          "code": "sgsenergy",
          "name": "Subgrid-scale Energy",
          "isPersistent": true,
          "offsets": [
            {
              "code": "sgsenergy",
              "grid": [
                0,
                0,
                -1.0
              ],
              "coordinate": [
                0,
                0,
                0.1953125
              ]
            }
          ],
          "spatialOperatorMethods": [
            {
              "operator": "field",
              "methods": [
                "lag4",
                "lag6",
                "lag8",
                "m1q4",
                "m2q8"
              ]
            },
            {
              "operator": "gradient",
              "methods": [
                "m1q4",
                "m2q8",
                "fd4noint",
                "fd6noint",
                "fd8noint",
                "fd4lag4"
              ]
            },
            {
              "operator": "hessian",
              "methods": [
                "m2q8",
                "fd4noint",
                "fd6noint",
                "fd8noint"
              ]
            }
          ],
          "temporalMethods": [
            "none",
            "pchip"
          ]
        }
      ]
    },
    {
      "code": "mhd1024",
      "name": "Magneto-Hydrodynamic 1024",
      "description": null,
      "storage": {
        "filepath": "/home/idies/workspace/turbulence-ceph-staging/sciserver-turbulence/mhd1024/mhd1024.zarr",
        "chunks": [
          64,
          64,
          64
        ]
      },
      "simulation": {
        "tlims": {
          "lower": "0",
          "upper": "2.56",
          "n": 1025,
          "isPeriodic": false,
          "isDiscrete": false,
          "timeIndexShift": {
            "getcutout": -1,
            "getdata": 0
          }
        },
        "xlims": {
          "lower": "0",
          "upper": "2pi",
          "n": 1024,
          "isPeriodic": true,
          "spacing": 0.006135923151542565
        },
        "ylims": {
          "lower": "0",
          "upper": "2pi",
          "n": 1024,
          "isPeriodic": true,
          "spacing": 0.006135923151542565
        },
        "zlims": {
          "lower": "0",
          "upper": "2pi",
          "n": 1024,
          "isPeriodic": true,
          "spacing": 0.006135923151542565
        }
      },
      "physicalVariables": [
        {
          "code": "velocity",
          "name": "Velocity",
          "isPersistent": true,
          "offsets": [
            {
              "code": "velocity",
              "grid": [
                0,
                0,
                0
              ],
              "coordinate": [
                0,
                0,
                0
              ]
            }
          ],
          "spatialOperatorMethods": [
            {
              "operator": "field",
              "methods": [
                "none",
                "lag4",
                "lag6",
                "lag8",
                "m1q4",
                "m2q8"
              ]
            },
            {
              "operator": "gradient",
              "methods": [
                "m1q4",
                "m2q8",
                "fd4noint",
                "fd6noint",
                "fd8noint",
                "fd4lag4"
              ]
            },
            {
              "operator": "hessian",
              "methods": [
                "m2q8",
                "fd4noint",
                "fd6noint",
                "fd8noint",
                "fd4lag4"
              ]
            },
            {
              "operator": "laplacian",
              "methods": [
                "fd4noint",
                "fd6noint",
                "fd8noint",
                "fd4lag4"
              ]
            }
          ],
          "temporalMethods": [
            "none",
            "pchip"
          ]
        },
        {
          "code": "pressure",
          "name": "Pressure",
          "isPersistent": true,
          "offsets": [
            {
              "code": "pressure",
              "grid": [
                0,
                0,
                0
              ],
              "coordinate": [
                0,
                0,
                0
              ]
            }
          ],
          "spatialOperatorMethods": [
            {
              "operator": "field",
              "methods": [
                "none",
                "lag4",
                "lag6",
                "lag8",
                "m1q4",
                "m2q8"
              ]
            },
            {
              "operator": "gradient",
              "methods": [
                "m1q4",
                "m2q8",
                "fd4noint",
                "fd6noint",
                "fd8noint",
                "fd4lag4"
              ]
            },
            {
              "operator": "hessian",
              "methods": [
                "m2q8",
                "fd4noint",
                "fd6noint",
                "fd8noint",
                "fd4lag4"
              ]
            }
          ],
          "temporalMethods": [
            "none",
            "pchip"
          ]
        },
        {
          "code": "magneticfield",
          "name": "Magnetic Field",
          "isPersistent": true,
          "offsets": [
            {
              "code": "magneticfield",
              "grid": [
                0,
                0,
                0
              ],
              "coordinate": [
                0,
                0,
                0
              ]
            }
          ],
          "spatialOperatorMethods": [
            {
              "operator": "field",
              "methods": [
                "none",
                "lag4",
                "lag6",
                "lag8",
                "m1q4",
                "m2q8"
              ]
            },
            {
              "operator": "gradient",
              "methods": [
                "m1q4",
                "m2q8",
                "fd4noint",
                "fd6noint",
                "fd8noint",
                "fd4lag4"
              ]
            },
            {
              "operator": "hessian",
              "methods": [
                "m2q8",
                "fd4noint",
                "fd6noint",
                "fd8noint",
                "fd4lag4"
              ]
            },
            {
              "operator": "laplacian",
              "methods": [
                "fd4noint",
                "fd6noint",
                "fd8noint",
                "fd4lag4"
              ]
            }
          ],
          "temporalMethods": [
            "none",
            "pchip"
          ]
        },
        {
          "code": "vectorpotential",
          "name": "Vector Potential",
          "isPersistent": true,
          "offsets": [
            {
              "code": "vectorpotential",
              "grid": [
                0,
                0,
                0
              ],
              "coordinate": [
                0,
                0,
                0
              ]
            }
          ],
          "spatialOperatorMethods": [
            {
              "operator": "field",
              "methods": [
                "none",
                "lag4",
                "lag6",
                "lag8",
                "m1q4",
                "m2q8"
              ]
            },
            {
              "operator": "gradient",
              "methods": [
                "m1q4",
                "m2q8",
                "fd4noint",
                "fd6noint",
                "fd8noint",
                "fd4lag4"
              ]
            },
            {
              "operator": "hessian",
              "methods": [
                "m2q8",
                "fd4noint",
                "fd6noint",
                "fd8noint",
                "fd4lag4"
              ]
            },
            {
              "operator": "laplacian",
              "methods": [
                "fd4noint",
                "fd6noint",
                "fd8noint",
                "fd4lag4"
              ]
            }
          ],
          "temporalMethods": [
            "none",
            "pchip"
          ]
        },
        {
          "code": "position",
          "name": "Position",
          "isPersistent": false,
          "offsets": [
            {
              "code": "position",
              "grid": [
                0,
                0,
                0
              ],
              "coordinate": [
                0,
                0,
                0
              ]
            }
          ],
          "spatialOperatorMethods": [
            {
              "operator": "field",
              "methods": [
                "lag4",
                "lag6",
                "lag8"
              ]
            }
          ],
          "temporalMethods": [
            "pchip"
          ]
        },
        {
          "code": "force",
          "name": "Force",
          "isPersistent": false,
          "offsets": [
            {
              "code": "force",
              "grid": [
                0,
                0,
                0
              ],
              "coordinate": [
                0,
                0,
                0
              ]
            }
          ],
          "spatialOperatorMethods": [
            {
              "operator": "field",
              "methods": [
                "none"
              ]
            }
          ],
          "temporalMethods": [
            "none",
            "pchip"
          ]
        }
      ]
    },
    {
      "code": "mixing",
      "name": "Homogeneous Buoyancy Driven",
      "description": null,
      "storage": {
        "filepath": "/home/idies/workspace/turbulence-ceph-staging/sciserver-turbulence/mixing/mixing.zarr",
        "chunks": [
          64,
          64,
          64
        ]
      },
      "simulation": {
        "tlims": {
          "lower": "0",
          "upper": "40.44",
          "n": 1012,
          "isPeriodic": false,
          "isDiscrete": false,
          "timeIndexShift": {
            "getcutout": -1,
            "getdata": 0
          }
        },
        "xlims": {
          "lower": "0",
          "upper": "2pi",
          "n": 1024,
          "isPeriodic": true,
          "spacing": 0.006135923151542565
        },
        "ylims": {
          "lower": "0",
          "upper": "2pi",
          "n": 1024,
          "isPeriodic": true,
          "spacing": 0.006135923151542565
        },
        "zlims": {
          "lower": "0",
          "upper": "2pi",
          "n": 1024,
          "isPeriodic": true,
          "spacing": 0.006135923151542565
        }
      },
      "physicalVariables": [
        {
          "code": "velocity",
          "name": "Velocity",
          "isPersistent": true,
          "offsets": [
            {
              "code": "velocity",
              "grid": [
                0,
                0,
                0
              ],
              "coordinate": [
                0,
                0,
                0
              ]
            }
          ],
          "spatialOperatorMethods": [
            {
              "operator": "field",
              "methods": [
                "none",
                "lag4",
                "lag6",
                "lag8",
                "m1q4",
                "m2q8"
              ]
            },
            {
              "operator": "gradient",
              "methods": [
                "m1q4",
                "m2q8",
                "fd4noint",
                "fd6noint",
                "fd8noint",
                "fd4lag4"
              ]
            },
            {
              "operator": "hessian",
              "methods": [
                "m2q8",
                "fd4noint",
                "fd6noint",
                "fd8noint",
                "fd4lag4"
              ]
            },
            {
              "operator": "laplacian",
              "methods": [
                "fd4noint",
                "fd6noint",
                "fd8noint",
                "fd4lag4"
              ]
            }
          ],
          "temporalMethods": [
            "none",
            "pchip"
          ]
        },
        {
          "code": "pressure",
          "name": "Pressure",
          "isPersistent": true,
          "offsets": [
            {
              "code": "pressure",
              "grid": [
                0,
                0,
                0
              ],
              "coordinate": [
                0,
                0,
                0
              ]
            }
          ],
          "spatialOperatorMethods": [
            {
              "operator": "field",
              "methods": [
                "none",
                "lag4",
                "lag6",
                "lag8",
                "m1q4",
                "m2q8"
              ]
            },
            {
              "operator": "gradient",
              "methods": [
                "m1q4",
                "m2q8",
                "fd4noint",
                "fd6noint",
                "fd8noint",
                "fd4lag4"
              ]
            },
            {
              "operator": "hessian",
              "methods": [
                "m2q8",
                "fd4noint",
                "fd6noint",
                "fd8noint",
                "fd4lag4"
              ]
            }
          ],
          "temporalMethods": [
            "none",
            "pchip"
          ]
        },
        {
          "code": "density",
          "name": "Density",
          "isPersistent": true,
          "offsets": [
            {
              "code": "density",
              "grid": [
                0,
                0,
                0
              ],
              "coordinate": [
                0,
                0,
                0
              ]
            }
          ],
          "spatialOperatorMethods": [
            {
              "operator": "field",
              "methods": [
                "none",
                "lag4",
                "lag6",
                "lag8",
                "m1q4",
                "m2q8"
              ]
            },
            {
              "operator": "gradient",
              "methods": [
                "m1q4",
                "m2q8",
                "fd4noint",
                "fd6noint",
                "fd8noint",
                "fd4lag4"
              ]
            },
            {
              "operator": "hessian",
              "methods": [
                "m2q8",
                "fd4noint",
                "fd6noint",
                "fd8noint",
                "fd4lag4"
              ]
            }
          ],
          "temporalMethods": [
            "none",
            "pchip"
          ]
        },
        {
          "code": "position",
          "name": "Position",
          "isPersistent": false,
          "offsets": [
            {
              "code": "position",
              "grid": [
                0,
                0,
                0
              ],
              "coordinate": [
                0,
                0,
                0
              ]
            }
          ],
          "spatialOperatorMethods": [
            {
              "operator": "field",
              "methods": [
                "lag4",
                "lag6",
                "lag8"
              ]
            }
          ],
          "temporalMethods": [
            "pchip"
          ]
        }
      ]
    },
    {
      "code": "rotstrat4096",
      "name": "Rotating Stratified 4096",
      "description": null,
      "storage": {
        "filepath": "/home/idies/workspace/turbulence-ceph-staging/sciserver-turbulence/rotstrat4096/rotstrat4096.zarr",
        "chunks": [
          64,
          64,
          64
        ]
      },
      "simulation": {
        "tlims": {
          "lower": "1",
          "upper": "5",
          "n": 5,
          "isPeriodic": false,
          "isDiscrete": true,
          "timeIndexShift": {
            "getcutout": -1,
            "getdata": -1
          }
        },
        "xlims": {
          "lower": "0",
          "upper": "2pi",
          "n": 4096,
          "isPeriodic": true,
          "spacing": 0.0015339807878856412
        },
        "ylims": {
          "lower": "0",
          "upper": "2pi",
          "n": 4096,
          "isPeriodic": true,
          "spacing": 0.0015339807878856412
        },
        "zlims": {
          "lower": "0",
          "upper": "2pi",
          "n": 4096,
          "isPeriodic": true,
          "spacing": 0.0015339807878856412
        }
      },
      "physicalVariables": [
        {
          "code": "velocity",
          "name": "Velocity",
          "isPersistent": true,
          "offsets": [
            {
              "code": "velocity",
              "grid": [
                0,
                0,
                0
              ],
              "coordinate": [
                0,
                0,
                0
              ]
            }
          ],
          "spatialOperatorMethods": [
            {
              "operator": "field",
              "methods": [
                "none",
                "lag4",
                "lag6",
                "lag8",
                "m1q4",
                "m2q8"
              ]
            },
            {
              "operator": "gradient",
              "methods": [
                "m1q4",
                "m2q8",
                "fd4noint",
                "fd6noint",
                "fd8noint",
                "fd4lag4"
              ]
            },
            {
              "operator": "hessian",
              "methods": [
                "m2q8",
                "fd4noint",
                "fd6noint",
                "fd8noint",
                "fd4lag4"
              ]
            },
            {
              "operator": "laplacian",
              "methods": [
                "fd4noint",
                "fd6noint",
                "fd8noint",
                "fd4lag4"
              ]
            }
          ],
          "temporalMethods": [
            "none"
          ]
        },
        {
          "code": "temperature",
          "name": "Temperature",
          "isPersistent": true,
          "offsets": [
            {
              "code": "temperature",
              "grid": [
                0,
                0,
                0
              ],
              "coordinate": [
                0,
                0,
                0
              ]
            }
          ],
          "spatialOperatorMethods": [
            {
              "operator": "field",
              "methods": [
                "none",
                "lag4",
                "lag6",
                "lag8",
                "m1q4",
                "m2q8"
              ]
            },
            {
              "operator": "gradient",
              "methods": [
                "m1q4",
                "m2q8",
                "fd4noint",
                "fd6noint",
                "fd8noint",
                "fd4lag4"
              ]
            },
            {
              "operator": "hessian",
              "methods": [
                "m2q8",
                "fd4noint",
                "fd6noint",
                "fd8noint",
                "fd4lag4"
              ]
            }
          ],
          "temporalMethods": [
            "none"
          ]
        }
      ]
    },
    {
      "code": "transition_bl",
      "name": "Transitional Boundary Layer",
      "description": null,
      "storage": {
        "filepath": "/home/idies/workspace/turbulence-ceph-staging/sciserver-turbulence/transition_bl/transition_bl.zarr",
        "chunks": [
          64,
          64,
          64
        ]
      },
      "simulation": {
        "tlims": {
          "lower": "0",
          "upper": "1175.0",
          "n": 4701,
          "isPeriodic": false,
          "isDiscrete": false,
          "timeIndexShift": {
            "getcutout": -1,
            "getdata": 0
          }
        },
        "xlims": {
          "lower": "30.21850",
          "upper": "1000.065",
          "n": 3320,
          "isPeriodic": false,
          "spacing": 0.292210466
        },
        "ylims": {
          "lower": "0",
          "upper": "26.48795",
          "n": 224,
          "isPeriodic": false,
          "spacing": "irregular transition bl dy"
        },
        "zlims": {
          "lower": "0",
          "upper": "240",
          "n": 2048,
          "isPeriodic": true,
          "spacing": 0.117244748
        }
      },
      "physicalVariables": [
        {
          "code": "velocity",
          "name": "Velocity",
          "isPersistent": true,
          "offsets": [
            {
              "code": "velocity",
              "grid": [
                0,
                0,
                0
              ],
              "coordinate": [
                30.2185,
                0,
                0
              ]
            }
          ],
          "spatialOperatorMethods": [
            {
              "operator": "field",
              "methods": [
                "none",
                "lag4"
              ]
            },
            {
              "operator": "gradient",
              "methods": [
                "fd4noint",
                "fd4lag4"
              ]
            },
            {
              "operator": "hessian",
              "methods": [
                "fd4noint",
                "fd4lag4"
              ]
            },
            {
              "operator": "laplacian",
              "methods": [
                "fd4noint",
                "fd4lag4"
              ]
            }
          ],
          "temporalMethods": [
            "none",
            "pchip"
          ]
        },
        {
          "code": "pressure",
          "name": "Pressure",
          "isPersistent": true,
          "offsets": [
            {
              "code": "pressure",
              "grid": [
                0,
                0,
                0
              ],
              "coordinate": [
                30.2185,
                0,
                0
              ]
            }
          ],
          "spatialOperatorMethods": [
            {
              "operator": "field",
              "methods": [
                "none",
                "lag4"
              ]
            },
            {
              "operator": "gradient",
              "methods": [
                "fd4noint",
                "fd4lag4"
              ]
            },
            {
              "operator": "hessian",
              "methods": [
                "fd4noint",
                "fd4lag4"
              ]
            }
          ],
          "temporalMethods": [
            "none",
            "pchip"
          ]
        },
        {
          "code": "position",
          "name": "Position",
          "isPersistent": false,
          "offsets": [
            {
              "code": "position",
              "grid": [
                0,
                0,
                0
              ],
              "coordinate": [
                30.2185,
                0,
                0
              ]
            }
          ],
          "spatialOperatorMethods": [
            {
              "operator": "field",
              "methods": [
                "lag4"
              ]
            }
          ],
          "temporalMethods": [
            "pchip"
          ]
        }
      ]
    },
    {
      "code": "diurnal_windfarm",
      "name": "Diurnal Windfarm",
      "description": null,
      "storage": {
        "filepath": "/home/idies/workspace/turbulence-ceph-staging/sciserver-windfarm/windfarm/diurnal_cycle_new/diurnal_cycle_multitime_new.zarr",
        "chunks": [
          39,
          72,
          80
        ]
      },
      "simulation": {
        "tlims": {
          "lower": "0",
          "upper": "86398",
          "n": 172797,
          "isPeriodic": false,
          "isDiscrete": false,
          "timeIndexShift": {
            "getcutout": 0,
            "getdata": 1
          }
        },
        "xlims": {
          "lower": "0",
          "upper": "12862.5",
          "n": 351,
          "isPeriodic": false,
          "spacing": 36.75
        },
        "ylims": {
          "lower": "0",
          "upper": "1260",
          "n": 72,
          "isPeriodic": true,
          "spacing": 17.5
        },
        "zlims": {
          "lower": "0",
          "upper": "2395",
          "n": 480,
          "isPeriodic": false,
          "spacing": 5.0
        }
      },
      "physicalVariables": [
        {
          "code": "velocity",
          "name": "Velocity",
          "isPersistent": true,
          "offsets": [
            {
              "code": "velocity",
              "grid": [
                0,
                0,
                0
              ],
              "coordinate": [
                0,
                0,
                0
              ]
            }
          ],
          "spatialOperatorMethods": [
            {
              "operator": "field",
              "methods": [
                "none",
                "lag4",
                "lag6",
                "lag8",
                "m1q4",
                "m2q8"
              ]
            },
            {
              "operator": "gradient",
              "methods": [
                "m1q4",
                "m2q8",
                "fd4noint",
                "fd6noint",
                "fd8noint",
                "fd4lag4"
              ]
            },
            {
              "operator": "hessian",
              "methods": [
                "m2q8",
                "fd4noint",
                "fd6noint",
                "fd8noint"
              ]
            },
            {
              "operator": "laplacian",
              "methods": [
                "fd4noint",
                "fd6noint",
                "fd8noint",
                "fd4lag4"
              ]
            }
          ],
          "temporalMethods": [
            "none",
            "pchip"
          ]
        },
        {
          "code": "pressure",
          "name": "Pressure",
          "isPersistent": true,
          "offsets": [
            {
              "code": "pressure",
              "grid": [
                0,
                0,
                0
              ],
              "coordinate": [
                0,
                0,
                0
              ]
            }
          ],
          "spatialOperatorMethods": [
            {
              "operator": "field",
              "methods": [
                "none",
                "lag4",
                "lag6",
                "lag8",
                "m1q4",
                "m2q8"
              ]
            },
            {
              "operator": "gradient",
              "methods": [
                "m1q4",
                "m2q8",
                "fd4noint",
                "fd6noint",
                "fd8noint",
                "fd4lag4"
              ]
            },
            {
              "operator": "hessian",
              "methods": [
                "m2q8",
                "fd4noint",
                "fd6noint",
                "fd8noint"
              ]
            }
          ],
          "temporalMethods": [
            "none",
            "pchip"
          ]
        },
        {
          "code": "temperature",
          "name": "Temperature",
          "isPersistent": true,
          "offsets": [
            {
              "code": "temperature",
              "grid": [
                0,
                0,
                0
              ],
              "coordinate": [
                0,
                0,
                0
              ]
            }
          ],
          "spatialOperatorMethods": [
            {
              "operator": "field",
              "methods": [
                "none",
                "lag4",
                "lag6",
                "lag8",
                "m1q4",
                "m2q8"
              ]
            },
            {
              "operator": "gradient",
              "methods": [
                "m1q4",
                "m2q8",
                "fd4noint",
                "fd6noint",
                "fd8noint",
                "fd4lag4"
              ]
            },
            {
              "operator": "hessian",
              "methods": [
                "m2q8",
                "fd4noint",
                "fd6noint",
                "fd8noint"
              ]
            }
          ],
          "temporalMethods": [
            "none",
            "pchip"
          ]
        },
        {
          "code": "sgsviscosity",
          "name": "Subgrid-scale Viscosity",
          "isPersistent": true,
          "offsets": [
            {
              "code": "sgsviscosity",
              "grid": [
                0,
                0,
                0
              ],
              "coordinate": [
                0,
                0,
                0
              ]
            }
          ],
          "spatialOperatorMethods": [
            {
              "operator": "field",
              "methods": [
                "none",
                "lag4",
                "lag6",
                "lag8",
                "m1q4",
                "m2q8"
              ]
            },
            {
              "operator": "gradient",
              "methods": [
                "m1q4",
                "m2q8",
                "fd4noint",
                "fd6noint",
                "fd8noint",
                "fd4lag4"
              ]
            },
            {
              "operator": "hessian",
              "methods": [
                "m2q8",
                "fd4noint",
                "fd6noint",
                "fd8noint"
              ]
            }
          ],
          "temporalMethods": [
            "none",
            "pchip"
          ]
        },
        {
          "code": "force",
          "name": "Force",
          "isPersistent": true,
          "storage": {
            "filepath": "/home/idies/workspace/turbulence-ceph-staging/sciserver-windfarm/windfarm/diurnal_cycle_new/diurnal_cycle_multitime_new.zarr",
            "chunks": [
              151,
              144,
              10
            ]
          },
          "xlims": {
            "lower": "7680.75",
            "upper": "10437",
            "n": 151,
            "isPeriodic": false,
            "spacing": 18.375
          },
          "ylims": {
            "lower": "0",
            "upper": "1260",
            "n": 144,
            "isPeriodic": true,
            "spacing": 8.75
          },
          "zlims": {
            "lower": "0",
            "upper": "195",
            "n": 40,
            "isPeriodic": false,
            "spacing": 5.0
          },
          "offsets": [
            {
              "code": "force",
              "grid": [
                0,
                0,
                0
              ],
              "coordinate": [
                7680.75,
                0,
                0
              ]
            }
          ],
          "spatialOperatorMethods": [
            {
              "operator": "field",
              "methods": [
                "none",
                "lag4",
                "lag6",
                "lag8",
                "m1q4",
                "m2q8"
              ]
            },
            {
              "operator": "gradient",
              "methods": [
                "m1q4",
                "m2q8",
                "fd4noint",
                "fd6noint",
                "fd8noint",
                "fd4lag4"
              ]
            },
            {
              "operator": "hessian",
              "methods": [
                "m2q8",
                "fd4noint",
                "fd6noint",
                "fd8noint"
              ]
            },
            {
              "operator": "laplacian",
              "methods": [
                "fd4noint",
                "fd6noint",
                "fd8noint",
                "fd4lag4"
              ]
            }
          ],
          "temporalMethods": [
            "none",
            "pchip"
          ]
        }
      ]
    },
    {
      "displayname": "Diurnal Windfarm",
      "name": "diurnal_windfarm",
      "description": null,
      "filepath": "/home/idies/workspace/turbulence-ceph-staging/sciserver-windfarm/windfarm/diurnal_cycle_new/diurnal_cycle_multitime_new.zarr",
      "simulation": {
        "tlims": {
          "lower": "0",
          "upper": "86398",
          "n": 172797,
          "isDiscrete": false,
          "isPeriodic": false,
          "timeIndexShift": {
            "getcutout": 0,
            "getdata": 1
          }
        }
      },
      "physicalVariables": [
        {
          "code": "u",
          "name": "Velocity",
          "isGridded": true,
          "xlims": {
            "lower": "0",
            "upper": "12862.5",
            "n": 351,
            "spacing": 36.75,
            "chunk": 39,
            "isPeriodic": false
          },
          "ylims": {
            "lower": "0",
            "upper": "1260",
            "n": 72,
            "spacing": 17.5,
            "chunk": 72,
            "isPeriodic": true
          },
          "zlims": {
            "lower": "0",
            "upper": "2395",
            "n": 480,
            "spacing": 5.0,
            "chunk": 80,
            "isPeriodic": false
          },
          "offsets": [
            {
              "name": "velocity",
              "grid": [
                0,
                0,
                0
              ],
              "coordinate": [
                0,
                0,
                0
              ]
            }
          ],
          "spatialOperatorMethods": [
            {
              "operator": "f",
              "methods": [
                "none",
                "lag4",
                "lag6",
                "lag8",
                "m1q4",
                "m2q8"
              ]
            },
            {
              "operator": "g",
              "methods": [
                "m1q4",
                "m2q8",
                "fd4noint",
                "fd6noint",
                "fd8noint",
                "fd4lag4"
              ]
            },
            {
              "operator": "h",
              "methods": [
                "m2q8",
                "fd4noint",
                "fd6noint",
                "fd8noint"
              ]
            },
            {
              "operator": "l",
              "methods": [
                "fd4noint",
                "fd6noint",
                "fd8noint",
                "fd4lag4"
              ]
            }
          ],
          "temporalMethods": [
            "none",
            "pchip"
          ]
        },
        {
          "code": "p",
          "name": "Pressure",
          "isGridded": true,
          "xlims": {
            "lower": "0",
            "upper": "12862.5",
            "n": 351,
            "spacing": 36.75,
            "chunk": 39,
            "isPeriodic": false
          },
          "ylims": {
            "lower": "0",
            "upper": "1260",
            "n": 72,
            "spacing": 17.5,
            "chunk": 72,
            "isPeriodic": true
          },
          "zlims": {
            "lower": "0",
            "upper": "2395",
            "n": 480,
            "spacing": 5.0,
            "chunk": 80,
            "isPeriodic": false
          },
          "offsets": [
            {
              "name": "pressure",
              "grid": [
                0,
                0,
                0
              ],
              "coordinate": [
                0,
                0,
                0
              ]
            }
          ],
          "spatialOperatorMethods": [
            {
              "operator": "f",
              "methods": [
                "none",
                "lag4",
                "lag6",
                "lag8",
                "m1q4",
                "m2q8"
              ]
            },
            {
              "operator": "g",
              "methods": [
                "m1q4",
                "m2q8",
                "fd4noint",
                "fd6noint",
                "fd8noint",
                "fd4lag4"
              ]
            },
            {
              "operator": "h",
              "methods": [
                "m2q8",
                "fd4noint",
                "fd6noint",
                "fd8noint"
              ]
            }
          ],
          "temporalMethods": [
            "none",
            "pchip"
          ]
        },
        {
          "code": "t",
          "name": "Temperature",
          "isGridded": true,
          "xlims": {
            "lower": "0",
            "upper": "12862.5",
            "n": 351,
            "spacing": 36.75,
            "chunk": 39,
            "isPeriodic": false
          },
          "ylims": {
            "lower": "0",
            "upper": "1260",
            "n": 72,
            "spacing": 17.5,
            "chunk": 72,
            "isPeriodic": true
          },
          "zlims": {
            "lower": "0",
            "upper": "2395",
            "n": 480,
            "spacing": 5.0,
            "chunk": 80,
            "isPeriodic": false
          },
          "offsets": [
            {
              "name": "temperature",
              "grid": [
                0,
                0,
                0
              ],
              "coordinate": [
                0,
                0,
                0
              ]
            }
          ],
          "spatialOperatorMethods": [
            {
              "operator": "f",
              "methods": [
                "none",
                "lag4",
                "lag6",
                "lag8",
                "m1q4",
                "m2q8"
              ]
            },
            {
              "operator": "g",
              "methods": [
                "m1q4",
                "m2q8",
                "fd4noint",
                "fd6noint",
                "fd8noint",
                "fd4lag4"
              ]
            },
            {
              "operator": "h",
              "methods": [
                "m2q8",
                "fd4noint",
                "fd6noint",
                "fd8noint"
              ]
            }
          ],
          "temporalMethods": [
            "none",
            "pchip"
          ]
        },
        {
          "code": "v",
          "name": "Turbulent Viscosity",
          "isGridded": true,
          "xlims": {
            "lower": "0",
            "upper": "12862.5",
            "n": 351,
            "spacing": 36.75,
            "chunk": 39,
            "isPeriodic": false
          },
          "ylims": {
            "lower": "0",
            "upper": "1260",
            "n": 72,
            "spacing": 17.5,
            "chunk": 72,
            "isPeriodic": true
          },
          "zlims": {
            "lower": "0",
            "upper": "2395",
            "n": 480,
            "spacing": 5.0,
            "chunk": 80,
            "isPeriodic": false
          },
          "offsets": [
            {
              "name": "turbviscosity",
              "grid": [
                0,
                0,
                0
              ],
              "coordinate": [
                0,
                0,
                0
              ]
            }
          ],
          "spatialOperatorMethods": [
            {
              "operator": "f",
              "methods": [
                "none",
                "lag4",
                "lag6",
                "lag8",
                "m1q4",
                "m2q8"
              ]
            },
            {
              "operator": "g",
              "methods": [
                "m1q4",
                "m2q8",
                "fd4noint",
                "fd6noint",
                "fd8noint",
                "fd4lag4"
              ]
            },
            {
              "operator": "h",
              "methods": [
                "m2q8",
                "fd4noint",
                "fd6noint",
                "fd8noint"
              ]
            }
          ],
          "temporalMethods": [
            "none",
            "pchip"
          ]
        },
        {
          "code": "f",
          "name": "Force",
          "isGridded": true,
          "xlims": {
            "lower": "7680.75",
            "upper": "10437",
            "n": 151,
            "spacing": 18.375,
            "chunk": 151,
            "isPeriodic": false
          },
          "ylims": {
            "lower": "0",
            "upper": "1260",
            "n": 144,
            "spacing": 8.75,
            "chunk": 144,
            "isPeriodic": true
          },
          "zlims": {
            "lower": "0",
            "upper": "195",
            "n": 40,
            "spacing": 5.0,
            "chunk": 10,
            "isPeriodic": false
          },
          "offsets": [
            {
              "name": "force",
              "grid": [
                0,
                0,
                0
              ],
              "coordinate": [
                7680.75,
                0,
                0
              ]
            }
          ],
          "spatialOperatorMethods": [
            {
              "operator": "f",
              "methods": [
                "none",
                "lag4",
                "lag6",
                "lag8",
                "m1q4",
                "m2q8"
              ]
            },
            {
              "operator": "g",
              "methods": [
                "m1q4",
                "m2q8",
                "fd4noint",
                "fd6noint",
                "fd8noint",
                "fd4lag4"
              ]
            },
            {
              "operator": "h",
              "methods": [
                "m2q8",
                "fd4noint",
                "fd6noint",
                "fd8noint"
              ]
            },
            {
              "operator": "l",
              "methods": [
                "fd4noint",
                "fd6noint",
                "fd8noint",
                "fd4lag4"
              ]
            }
          ],
          "temporalMethods": [
            "none",
            "pchip"
          ]
        }
      ]
    }
  ]
}<|MERGE_RESOLUTION|>--- conflicted
+++ resolved
@@ -39,31 +39,8 @@
       "cardinality": 1
     },
     {
-<<<<<<< HEAD
       "code": "density",
       "name": "Density",
-=======
-      "code": "s",
-      "name": "Soil Temperature",
-      "id": "soiltemperature",
-      "component_codes": ["\u03b8"],
-      "description": null,
-      "cardinality": 1
-    },
-    {
-      "code": "v",
-      "name": "Turbulent Viscosity",
-      "id": "turbviscosity",
-      "component_codes": ["\u03BD"],
-      "description": null,
-      "cardinality": 1
-    },
-    {
-      "code": "a",
-      "name": "Vector Potential",
-      "id": "vectorpotential",
-      "component_codes": ["ax", "ay", "az"],
->>>>>>> 5871281d
       "description": null,
       "component_codes": ["\u03c1"],
       "cardinality": 1
@@ -93,10 +70,7 @@
       "code": "force",
       "name": "Force",
       "description": null,
-<<<<<<< HEAD
       "component_codes": ["fx", "fy", "fz"],
-=======
->>>>>>> 5871281d
       "cardinality": 3
     },
     {
